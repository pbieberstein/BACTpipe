// vim: syntax=groovy expandtab
// BACTpipe Nextflow configuration file

manifest {
    homePage = 'https://bactpipe.readthedocs.io'
    description = 'BACTpipe - whole genome assembly, species identification and annotation pipeline'
    mainScript = 'bactpipe.nf'
}

process.container = "boulund/bactpipe:2.2-dev"
docker.enabled = true

profiles {
    local {
<<<<<<< HEAD
        includeConfig 'conf/local.config'
    }
    milou {
        includeConfig 'conf/milou.config'
    }
    ctmrnas {
        includeConfig 'conf/ctmrnas.config' 
    }
    rackham {
=======
        includeConfig 'conf/params.config'
        includeConfig 'conf/local.config'
    }
    milou {
        includeConfig 'conf/params.config'
        includeConfig 'conf/milou.config'
    }
    ctmrnas {
        includeConfig 'conf/params.config'
        includeConfig 'conf/ctmrnas.config'
    }
    rackham {
        includeConfig 'conf/params.config'
>>>>>>> 1334752b
        includeConfig 'conf/rackham.config'
    }
} <|MERGE_RESOLUTION|>--- conflicted
+++ resolved
@@ -12,17 +12,6 @@
 
 profiles {
     local {
-<<<<<<< HEAD
-        includeConfig 'conf/local.config'
-    }
-    milou {
-        includeConfig 'conf/milou.config'
-    }
-    ctmrnas {
-        includeConfig 'conf/ctmrnas.config' 
-    }
-    rackham {
-=======
         includeConfig 'conf/params.config'
         includeConfig 'conf/local.config'
     }
@@ -36,7 +25,6 @@
     }
     rackham {
         includeConfig 'conf/params.config'
->>>>>>> 1334752b
         includeConfig 'conf/rackham.config'
     }
 } 