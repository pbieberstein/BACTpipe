--- conflicted
+++ resolved
@@ -1,80 +1,13 @@
-<<<<<<< HEAD
-params { 
-    project = 'b2016371'
-    clusterOptions = false
-    reads = "*_{R1,R2}.fastq"
-    adapters = "/proj/b2016371/src/bbmap/resources/adapters.fa"
-    mauve_ref = "/proj/b2016371/nobackup/BACTpipe/ref_genomes/Helicobacter_pylori/*.fna"
-    mauve_path = "/proj/b2016371/nobackup/BACTpipe/tools/mauve_snapshot_2015-02-13/Mauve.jar"
-    prokka_ref = "/proj/b2016371/nobackup/BACTpipe/ref_genomes/Helicobacter_pylori/*.faa"
-    output_dir = "./results"
-=======
 manifest {
     homePage = 'https://bactpipe.readthedocs.io'
     description = 'Bactpipe - whole genome assembly, species identification and annotation'
     mainScript = 'bactpipe.nf'
->>>>>>> b3889dc9
 }
 
 profiles {
     local {
              includeConfig 'conf/local.config'
     }
-<<<<<<< HEAD
-    scratch = true
-    stageInMode = 'copy'
-    stageOutMode = 'copy'
-
-    //Resource and module requirements
-    $bbduk {
-        cpus = 1
-        memory = 32.GB
-        time = 20.m
-    }
-
-    $fastqc {
-        module = 'bioinfo-tools:FastQC'
-        cpus = 1
-        time = 40.m
-        memory = 16.GB
-    }
-
-    $spades {
-        module = 'bioinfo-tools:spades/3.8.1'
-        cpus = 3
-        time = 3.h
-        memory = 64.GB
-    }
-
-    $filter_scaffolds {
-        cpus = 1
-        time = 10.m
-        memory = 8.GB
-    }
-    
-    $mauve {
-        module = 'java/sun_jdk1.8.0_40'
-        cpus = 1
-        time = 2.h
-        memory = 32.GB
-    }
-   
-    $rename {
-        module = 'bioinfo-tools:python/2.7'
-        cpus = 1
-        time = 20.m
-        memory = 8.GB
-   }
-
-   $prokka {
-        module = 'bioinfo-tools:prokka:BioPerl/1.6.924_Perl5.18.4:hmmer/3.1b2:barrnap/0.8:SignalP/4.1c:aragorn/1.2.36:prodigal/2.60'
-        cpus = 1       
-        time = 2.h
-        memory = 64.GB
-   }
-}
-
-=======
     milou {
              includeConfig 'conf/milou.config'
     }
@@ -85,4 +18,3 @@
             includeConfig 'conf/rackham.config'
 } 
       
->>>>>>> b3889dc9
